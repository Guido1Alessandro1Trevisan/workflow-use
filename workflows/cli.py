--- conflicted
+++ resolved
@@ -1,10 +1,7 @@
 import asyncio
 import json
 import os
-<<<<<<< HEAD
-=======
 import subprocess
->>>>>>> 030ff4e4
 import tempfile  # For temporary file handling
 import webbrowser
 from pathlib import Path
